--- conflicted
+++ resolved
@@ -313,31 +313,7 @@
         return interpolated
 
 
-<<<<<<< HEAD
-class ForcingsIntegrator(nn.Module):
-    """Implements the time integration of the forcings along the Lagrangian trajectories."""
-
-    def __init__(self, hidden_dim: int, mesh_size: tuple):
-        super().__init__()
-
-        self.diffusion_reaction_net = CLP(hidden_dim, hidden_dim, mesh_size)
-
-    def forward(self, hidden_features: torch.Tensor, dt: float) -> torch.Tensor:
-        """Integrate over a time step of size dt."""
-        # RK4
-        k1 = self.diffusion_reaction_net(hidden_features)
-        k1y = hidden_features + dt/2 * k1
-        k2 = self.diffusion_reaction_net(k1y)
-        k2y =  hidden_features + dt/2 * k2 
-        k3 = self.diffusion_reaction_net(k2y)
-        k3y =  hidden_features + dt * k3
-        k4 = self.diffusion_reaction_net(k3y)
-        new_state = hidden_features + dt/6 *(k1 + 2*k2 + 2*k3 + k4) 
-
-        return new_state
-
-=======
->>>>>>> 0dee6c48
+
 class Paradis(nn.Module):
     """Weather forecasting model main class."""
 
@@ -390,6 +366,9 @@
             nn.Conv2d(hidden_dim, output_dim, kernel_size=3),
         )
 
+        # Integrator method 
+        self.integrator = cfg.compute.integrator 
+
     def forward(self, x: torch.Tensor) -> torch.Tensor:
 
         # Extract lat/lon from static features (last 2 channels)
@@ -399,16 +378,6 @@
 
         # Project features to latent space
         z = self.input_proj(x)
-<<<<<<< HEAD
-        # Apply the neural semi-Lagrangian operators
-        if self.variational:
-            # Propogates up the KL
-            z, kl_loss = self.advection(z, lat_grid, lon_grid, self.dt)
-        else:
-            z = self.advection(z, lat_grid, lon_grid, self.dt)
-        
-        z = self.solve_along_trajectories(z, self.dt)
-=======
 
         # Keep a copy for the residual projection
         z0 = z.clone()
@@ -417,11 +386,22 @@
         for i in range(self.num_substeps):
             # Advect the features in latent space using a Semi-Lagrangian step
             z_adv = self.advection(z, lat_grid, lon_grid, self.dt)
->>>>>>> 0dee6c48
-
-            # Compute the diffusion residual
-            dz = self.diffusion_reaction(z_adv)
-
+
+            
+            if self.integrator == "fe":
+                # Compute the diffusion residual with FE
+                dz = self.diffusion_reaction(z_adv)
+            elif self.integrator == "rk4":
+                # Compute the diffusion residual with RK4
+                k1 = self.diffusion_reaction(z_adv)
+                k1y = z_adv + self.dt/2 * k1
+                k2 = self.diffusion_reaction(k1y)
+                k2y =  z_adv + self.dt/2 * k2
+                k3 = self.diffusion_reaction(k2y)
+                k3y =  z_adv + self.dt * k3
+                k4 = self.diffusion_reaction(k3y)
+                dz = 1./6. *(k1 + 2*k2 + 2*k3 + k4)
+           
             # Update the latent space features
             z += z_adv + self.dt * dz
 
