--- conflicted
+++ resolved
@@ -131,25 +131,15 @@
 
     def forward(self, hidden_features: torch.Tensor, dt: float) -> torch.Tensor:
         """Integrate over a time step of size dt."""
-
-<<<<<<< HEAD
-        # Network processes both feature types but only outputs updattorch.cat([dynamic, static]es for dynamic features
-        combined = torch.cat([dynamic, static], dim=1)
         
-        # Use Forward Euler
-        #fe = dynamic + dt * self.diffusion_reaction_net(combined)
-        
-        # Use 2nd explicit midpoint RK 
-        #k1 = dynamic + dt/2*self.diffusion_reaction_net(combined)
-        #combinedk1 = torch.cat([k1,static],dim=1)
-        #expmid = dynamic + dt * self.diffusion_reaction_net(combinedk1)
-        
+        # Forward Euler 
+        fe = hidden_features + dt * self.diffusion_reaction_net(hidden_features)
+
         # Heun 
-        k1 = dynamic+dt*self.diffusion_reaction_net(combined)
-        combinedk1 = torch.cat([k1,static],dim=1)
-        heun = dynamic + dt/2*(self.diffusion_reaction_net(combined) + self.diffusion_reaction_net(combinedk1))
-
-        #RK4a
+        k1 = hidden_features + dt * self.diffusion_reaction_net(hidden_features)
+        heun = hidden_features + dt/2*(self.diffusion_reaction_net(hidden_features) + self.diffusion_reaction_net(k1))
+
+        # RK4
         #k1y = dynamic + dt/2* self.diffusion_reaction_net(combined)
         #combinedk1 = torch.cat([k1y,static],dim=1)
         #k2y = dynamic + dt/2*self.diffusion_reaction_net(combinedk1)
@@ -158,12 +148,7 @@
         #combinedk3 = torch.cat([k3y,static],dim =1)
         #rk4 = dynamic + dt/6*( self.diffusion_reaction_net(combined) + 2* self.diffusion_reaction_net(combinedk1) + 2* self.diffusion_reaction_net(combinedk2)+ self.diffusion_reaction_net(combinedk3))
 
-
-        return heun
-=======
-        return hidden_features + dt * self.diffusion_reaction_net(hidden_features)
-
->>>>>>> 1d32a162
+        return fe
 
 class Paradis(nn.Module):
     """Weather forecasting model main class."""
