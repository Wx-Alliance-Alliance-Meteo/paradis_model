"""Training script for the model."""

import random
import logging
import hydra
import torch
import lightning as L
from lightning.pytorch.callbacks.early_stopping import EarlyStopping
from lightning.pytorch.callbacks import ModelCheckpoint
from omegaconf import DictConfig

from trainer import LitParadis
from data.datamodule import Era5DataModule


# pylint: disable=E1120
@hydra.main(version_base=None, config_path="config/", config_name="paradis_settings")
def main(cfg: DictConfig):
    """Train the model on ERA5 dataset."""

    # Set random seeds for reproducibility
    seed = 42  # This model will answer the ultimate question about life, the universe, and everything
    L.seed_everything(seed, workers=True)

    # Instantiate data module
    datamodule = Era5DataModule(cfg)

    # Early setup call for datamodule attribute access
    datamodule.setup(stage="fit")

    # Initialize model
    litmodel = LitParadis(datamodule, cfg)
<<<<<<< HEAD
    
    
=======

    # Load the model weights if a checkpoint path is provided
>>>>>>> 0dee6c48
    if cfg.model.checkpoint_path:
        # Load into CPU, then Lightning will transfer to GPU
        checkpoint = torch.load(
            cfg.model.checkpoint_path, weights_only=True, map_location="cpu"
        )
        litmodel.load_state_dict(checkpoint["state_dict"])

    # Define callbacks
    callbacks = []
    if cfg.training.parameters.early_stopping.enabled:
        # Stop epochs when validation loss is not decreasing during a coupe of epochs
        callbacks.append(
            EarlyStopping(
                monitor="val_loss",
                mode="min",
                patience=cfg.training.parameters.early_stopping.patience,
                check_finite=True,  # Make sure validation has not gone to nan
            )
        )
    
    # Keep the last 10 checkpoints and the top "best" checkpoint
    callbacks.append(
        ModelCheckpoint(
            filename="{epoch}",  # Filename format for the checkpoints
            monitor="train_loss",
            save_top_k=1,  # Keep the last k checkpoints
            save_last=False,  # Always save the most recent checkpoint
            every_n_epochs=1,  # Save at the end of every epoch
        )
    )
    callbacks.append(
        ModelCheckpoint(
            filename="best",
            monitor="val_loss",
            mode="min",
            save_top_k=1,  # Keep only the best checkpoint
        )
    )


    # Choose double (32-true) or mixed (16-mixed) precision via AMP
    if cfg.compute.use_amp:
        precision = "16-mixed"
        torch.set_float32_matmul_precision("medium")
    else:
        precision = "32-true"
        torch.set_float32_matmul_precision("high")

    # Instantiate lightning trainer with options
    train_params = cfg.training.parameters

    trainer = L.Trainer(
        default_root_dir="logs/",
        accelerator=cfg.compute.accelerator,
        devices=cfg.compute.num_devices,
        strategy="ddp",
        max_epochs=train_params.max_epochs,
        gradient_clip_val=train_params.gradient_clip_val,
        gradient_clip_algorithm="norm",
        log_every_n_steps=cfg.training.parameters.log_every_n_steps,
        callbacks=callbacks,
        precision=precision,
        enable_progress_bar=not train_params.print_losses,
        enable_model_summary=True,
        logger=True,
        profiler='simple',
    )

    # Train model
    trainer.fit(litmodel, datamodule=datamodule)


if __name__ == "__main__":
    logging.basicConfig(level=logging.INFO)
    main()<|MERGE_RESOLUTION|>--- conflicted
+++ resolved
@@ -30,13 +30,8 @@
 
     # Initialize model
     litmodel = LitParadis(datamodule, cfg)
-<<<<<<< HEAD
-    
-    
-=======
 
     # Load the model weights if a checkpoint path is provided
->>>>>>> 0dee6c48
     if cfg.model.checkpoint_path:
         # Load into CPU, then Lightning will transfer to GPU
         checkpoint = torch.load(
