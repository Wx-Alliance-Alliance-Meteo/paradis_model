--- conflicted
+++ resolved
@@ -29,59 +29,8 @@
     # Initialize model
     litmodel = LitParadis(datamodule, cfg)
 
-<<<<<<< HEAD
-    # Load the model weights if a checkpoint path is provided
-    if cfg.model.checkpoint_path:
-        # Load into CPU, then Lightning will transfer to GPU
-        checkpoint = torch.load(
-            cfg.model.checkpoint_path, weights_only=True, map_location="cpu"
-        )
-        litmodel.load_state_dict(checkpoint["state_dict"])
-
-    # Define callbacks
-    callbacks = []
-    if cfg.training.parameters.early_stopping.enabled:
-        # Stop epochs when validation loss is not decreasing during a coupe of epochs
-        callbacks.append(
-            EarlyStopping(
-                monitor="val_loss",
-                mode="min",
-                patience=cfg.training.parameters.early_stopping.patience,
-                check_finite=True,  # Make sure validation has not gone to nan
-            )
-        )
-    
-    # Keep the last 10 checkpoints and the top "best" checkpoint
-    callbacks.append(
-        ModelCheckpoint(
-            filename="{epoch}",  # Filename format for the checkpoints
-            monitor="train_loss",
-            save_top_k=1,  # Keep the last k checkpoints
-            save_last=False,  # Always save the most recent checkpoint
-            every_n_epochs=1,  # Save at the end of every epoch
-        )
-    )
-    callbacks.append(
-        ModelCheckpoint(
-            filename="best",
-            monitor="val_loss",
-            mode="min",
-            save_top_k=1,  # Keep only the best checkpoint
-        )
-    )
-
-
-    # Choose double (32-true) or mixed (16-mixed) precision via AMP
-    if cfg.compute.use_amp:
-        precision = "16-mixed"
-        torch.set_float32_matmul_precision("medium")
-    else:
-        precision = "32-true"
-        torch.set_float32_matmul_precision("high")
-=======
     # Prepare callbacks
     callbacks = enable_callbacks(cfg)
->>>>>>> c94f172a
 
     # Instantiate lightning trainer with options
     trainer = L.Trainer(
