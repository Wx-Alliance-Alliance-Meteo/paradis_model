--- conflicted
+++ resolved
@@ -37,15 +37,9 @@
         default_root_dir="logs/",
         accelerator=cfg.compute.accelerator,
         devices=cfg.compute.num_devices,
-<<<<<<< HEAD
-        strategy="ddp",
+        strategy="auto" if cfg.compute.num_devices == 1 else "fsdp",
         max_epochs=cfg.training.max_epochs,
         gradient_clip_val=cfg.training.gradient_clip_val,
-=======
-        strategy="auto" if cfg.compute.num_devices == 1 else "fsdp",
-        max_epochs=train_params.max_epochs,
-        gradient_clip_val=train_params.gradient_clip_val,
->>>>>>> 571f8b40
         gradient_clip_algorithm="norm",
         log_every_n_steps=cfg.training.log_every_n_steps,
         callbacks=callbacks,
