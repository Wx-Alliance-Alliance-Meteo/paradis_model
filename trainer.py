--- conflicted
+++ resolved
@@ -278,18 +278,11 @@
 
             if train_loss is not None and val_loss is not None:
                 print(
-<<<<<<< HEAD
-                    f"Epoch {self.current_epoch:4d} | ",
-                    f"Train Loss: {train_loss.item():.6f} | ",
-                    f"Val Loss: {val_loss.item():.6f} | ",
-                    f"LR: {current_lr:.2e} | ",
-=======
                     f"Epoch {self.current_epoch:4d} | "
                     f"Train Loss: {train_loss.item():.6f} | "
                     f"Val Loss: {val_loss.item():.6f} | "
                     f"LR: {current_lr:.2e} | "
                     f"Delta: {current_delta:.2e} | "
->>>>>>> ca889d8d
                     f"Elapsed time: {elapsed_time:.4f}s"
                 )
 
