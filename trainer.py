--- conflicted
+++ resolved
@@ -29,16 +29,12 @@
         self.variational = cfg.model.variational
         self.beta = cfg.model.get("beta")
 
-<<<<<<< HEAD
-        print(f"Number of trainable parameters: {sum(p.numel() for p in self.model.parameters() if p.requires_grad):,}")
-=======
         if self.global_rank == 0:
             logging.info(
                 "Number of trainable parameters: {:,}".format(
                     sum(p.numel() for p in self.model.parameters() if p.requires_grad)
                 )
             )
->>>>>>> 1cb5830c
 
         # Access output_name_order from configuration
         self.output_name_order = datamodule.output_name_order
