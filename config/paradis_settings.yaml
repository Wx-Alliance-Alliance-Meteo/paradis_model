# Model architecture
model:
  hidden_multiplier: 4             # Scale the hidden dimension with the number of input channels (hidden_dim = hidden_multiplier * num_input_channels)
  forecast_steps: 1                # Number of autoregressive steps for forecasting
  base_dt: 21600                   # 6 hours * 3600 seconds
  checkpoint_path: null            # Path to model checkpoint for loading pre-trained weights
  num_substeps: 2                  # Number of time substeps

# Input dataset
dataset:
  root_dir: /path/to/dataset/
  time_resolution: 6h              # Time between two consecutive samples

# Compute/hardware aspects
compute:
  num_devices: 1                   # Number of GPUS/CPU devices
  accelerator: gpu                 # CPU/GPU
  use_amp: true                    # Enable AMP (Automatic Mixed Precision)
  batch_size: 64                   # Number of samples per batch
  num_workers: 8                   # Number of parallel processes for data preloading
  compile: true                    # Whether to compile the model

# Ensemble training/forecasting
ensemble:
  enable: false                    # Enable ensemble forecasting (uses variational variant)
  beta: 0.01                       # Beta from beta-vae

# Forecast parameters
forecast:
  start_date: 2019-12-31           # Time to generate forecast from (YYYY-MM-DD) or (YYYY-MM-DDTHH:MM:SS)
  end_date: null                   # OPTIONAL, for validation purposes (YYYY-MM-DD) or null
  output_frequency: 2              # Store to file every output_frequency steps
  generate_plots: true             # Generate a plot for each time instance

# Training parameters
training:
  dataset:
    start_date: 2010-01-01         # Start date for the training dataset (YYYY-MM-DD)
    end_date: 2019-12-31           # End date for the training dataset (YYYY-MM-DD)

  validation_dataset:
    start_date: 2008-01-01         # Start date for the validation dataset (YYYY-MM-DD)
    end_date: 2009-12-31           # End date for the validation dataset (YYYY-MM-DD)

  parameters:
    lr: 1.0e-3                     # Learning rate (LR) for the optimizer
    weight_decay: 1.e-5            # Weight decay coefficient for regularization
    gradient_clip_val: -1          # Gradient clipping value, set to -1 to disable
    max_epochs: 500                # Maximum number of epochs the training is allowed
    print_losses: false            # Manually print losses to screen (removes progress bar)
    log_every_n_steps: 50          # Write to log every n steps
    early_stopping:
      enabled: false               # Whether to use early stopping
      patience: 8                  # Number of epochs with no improvement after which training will stop

    loss_function:
      delta_loss: 1                # Threshold parameter for loss

    # Scheduler configuration - Choose ONE of the following scheduler types by
    # commenting/uncommenting the appropriate section:

    # 1. OneCycleLR
    scheduler:
      type: "one_cycle"          # OneCycleLR scheduler
      warmup_pct_start: 0.       # Percentage of training used for warmup phase
      lr_div_factor: 1           # Initial learning rate = max_lr/lr_div_factor
      lr_final_div: 100          # Final learning rate = initial_lr/lr_final_div_factor

    # 2. ReduceLROnPlateau
#    scheduler:
#      type: "reduce_lr"            # ReduceLROnPlateau scheduler
#      factor: 0.75                 # Factor by which to reduce learning rate
#      patience: 3                  # Number of epochs with no improvement after which LR will be reduced
#      threshold: 1.e-4
#      threshold_mode: "rel"
#      min_lr: 1.e-7                # Lower bound on the learning rate
<<<<<<< HEAD
  loss_function: "mse"            # mse or reversed_huber
=======

>>>>>>> ce27b091
  variable_loss_weights:
    atmospheric:
      wind_x: 1.0
      wind_y: 1.0
      wind_z: 1.0
      geopotential: 1.0
      specific_humidity: 1.0
      temperature: 1.0
    surface:
      wind_x_10m: 1.0
      wind_y_10m: 1.0
      2m_temperature: 1.0
      mean_sea_level_pressure: 1.0
      surface_pressure: 1.0
      total_column_water: 1.0
      total_precipitation_6hr: 1.0

features:
  pressure_levels:
    - 50
    - 100
    - 150
    - 200
    - 250
    - 300
    - 400
    - 500
    - 600
    - 700
    - 850
    - 925
    - 1000

  base:
    atmospheric:
      - geopotential
      - wind_x
      - wind_y
      - wind_z
      - specific_humidity
      - temperature
    surface:
      - wind_x_10m
      - wind_y_10m
      - 2m_temperature
      - mean_sea_level_pressure
      - surface_pressure
      - total_column_water
      - total_precipitation_6hr

  input:
    atmospheric: ${features.base.atmospheric}
    surface: ${features.base.surface}
    forcings:
      - toa_incident_solar_radiation
      - sin_time_of_day
      - cos_time_of_day
      - sin_year_progress
      - cos_year_progress
    constants:
      - geopotential_at_surface
      - land_sea_mask
      - slope_of_sub_gridscale_orography
      - standard_deviation_of_orography
      - latitude
      - longitude

  output:
    atmospheric: ${features.base.atmospheric}
    surface: ${features.base.surface}
<|MERGE_RESOLUTION|>--- conflicted
+++ resolved
@@ -74,11 +74,7 @@
 #      threshold: 1.e-4
 #      threshold_mode: "rel"
 #      min_lr: 1.e-7                # Lower bound on the learning rate
-<<<<<<< HEAD
-  loss_function: "mse"            # mse or reversed_huber
-=======
-
->>>>>>> ce27b091
+  loss_function: "mse"            # mse or reversed_huber loss function
   variable_loss_weights:
     atmospheric:
       wind_x: 1.0
