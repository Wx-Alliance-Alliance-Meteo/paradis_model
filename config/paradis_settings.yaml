# Model architecture
model:
<<<<<<< HEAD
  hidden_multiplier: 4             # Scale the hidden dimension with the number of input channels (hidden_dim = hidden_multiplier * num_input_channels)
  forecast_steps: 6                # Number of autoregressive steps for forecasting
  base_dt: 21600                   # 6 hours * 3600 seconds
=======
  hidden_multiplier: 4             # Scale the dynamic inputs in hidden dimension with the number of input channels
  forecast_steps: 1                # Number of autoregressive steps
  base_dt: 21600                   # Data time resolution in seconds (6 hours * 3600 seconds)
>>>>>>> c94f172a
  checkpoint_path: null            # Path to model checkpoint for loading pre-trained weights
  num_substeps: 2                  # Number of time substeps

# Input dataset
dataset:
  root_dir: /home/cap003/hall6/weatherbench_paradis/era5_5.625deg_13level/
  time_resolution: 6h              # Time between two consecutive samples

# Compute/hardware aspects
compute:
  num_devices: 1                   # Number of GPUS/CPU devices
  accelerator: gpu                 # CPU/GPU
  use_amp: true                    # Enable AMP (Automatic Mixed Precision)
  batch_size: 64                   # Number of samples per batch
  num_workers: 8                   # Number of parallel processes for data preloading
  compile: true                    # Whether to compile the model
  integrator: "fe"

# Ensemble training/forecasting
ensemble:
  enable: false                    # Enable ensemble forecasting (uses variational variant)
  beta: 0.01                       # Beta from beta-vae

# Forecast parameters
forecast:
  start_date: 2020-01-01           # Time to generate forecast from (YYYY-MM-DD) or (YYYY-MM-DDTHH:MM:SS)
  end_date: null                   # OPTIONAL, for validation purposes (YYYY-MM-DD) or null
  output_frequency: 2              # Store to file every output_frequency steps
  generate_plots: true             # Generate a plot for each time instance

# Training parameters
training:
  max_epochs: 500                  # Maximum number of epochs the training is allowed
  gradient_clip_val: -1            # Gradient clipping value, set to -1 to disable
  print_losses: false              # Manually print losses to screen (removes progress bar)
  log_every_n_steps: 50            # Write to log every n steps

  dataset:
    start_date: 2010-01-01         # Start date for the training dataset (YYYY-MM-DD)
    end_date: 2019-12-31           # End date for the training dataset (YYYY-MM-DD)

  validation_dataset:
    start_date: 2008-01-01         # Start date for the validation dataset (YYYY-MM-DD)
    end_date: 2009-12-31           # End date for the validation dataset (YYYY-MM-DD)

  optimizer:
    lr: 1.0e-3                     # Learning rate (LR) for the optimizer
    weight_decay: 1.e-5            # Weight decay coefficient for regularization
<<<<<<< HEAD
    gradient_clip_val: -1          # Gradient clipping value, set to -1 to disable
    max_epochs: 100                # Maximum number of epochs the training is allowed
    print_losses: true             # Manually print losses to screen (removes progress bar)
    log_every_n_steps: 50          # Write to log every n steps
    early_stopping:
      enabled: false               # Whether to use early stopping
      patience: 8                  # Number of epochs with no improvement after which training will stop

    loss_function:
      delta_loss: 1                # Threshold parameter for loss

    # Scheduler configuration - Choose ONE of the following scheduler types by
    # commenting/uncommenting the appropriate section:

    # 1. OneCycleLR
    # scheduler:
    #  type: "one_cycle"          # OneCycleLR scheduler
    #  warmup_pct_start: 0.       # Percentage of training used for warmup phase
    #  lr_div_factor: 1           # Initial learning rate = max_lr/lr_div_factor
    #  lr_final_div: 100          # Final learning rate = initial_lr/lr_final_div_factor

    # 2. ReduceLROnPlateau
    scheduler:
      type: "reduce_lr"            # ReduceLROnPlateau scheduler
      factor: 0.75                 # Factor by which to reduce learning rate
      patience: 3                  # Number of epochs with no improvement after which LR will be reduced
      threshold: 1.e-4
      threshold_mode: "rel"
      min_lr: 1.e-7                # Lower bound on the learning rate
  loss_function: "mse"            # mse or reversed_huber loss function
  
=======
    beta1: 0.9                     # Exponential decay rate for the first moment (gradient) estimates
    beta2: 0.95                    # Exponential decay rate for the second moment (squared gradient) estimates

  early_stopping:
    enabled: false                 # Whether to use early stopping
    patience: 8                    # Number of epochs with no improvement after which training will stop

  loss_function:
    type: "mse"                    # mse or reversed_huber loss function
    delta_loss: 1.0                # Threshold parameter for huber loss

  checkpointing:
    enabled: true                  # Enable checkpointing

  # Scheduler configuration - Choose ONE of the following scheduler types by
  # commenting/uncommenting the appropriate section:

  # 1. OneCycleLR
  scheduler:
    type: "one_cycle"              # OneCycleLR scheduler
    warmup_pct_start: 0.           # Percentage of training used for warmup phase
    lr_div_factor: 1               # Initial learning rate = max_lr/lr_div_factor
    lr_final_div: 100              # Final learning rate = initial_lr/lr_final_div_factor

  # 2. ReduceLROnPlateau
  # scheduler:
  #   type: "reduce_lr"            # ReduceLROnPlateau scheduler
  #   factor: 0.75                 # Factor by which to reduce learning rate
  #   patience: 3                  # Number of epochs with no improvement after which LR will be reduced
  #   threshold: 1.e-4
  #   threshold_mode: "rel"
  #   min_lr: 1.e-7                # Lower bound on the learning rate

>>>>>>> c94f172a
  variable_loss_weights:
    atmospheric:
      wind_x: 1.0
      wind_y: 1.0
      wind_z: 1.0
      geopotential: 1.0
      specific_humidity: 1.0
      temperature: 1.0
    surface:
      wind_x_10m: 1.0
      wind_y_10m: 1.0
      2m_temperature: 1.0
      mean_sea_level_pressure: 1.0
      surface_pressure: 1.0
      total_column_water: 1.0
      total_precipitation_6hr: 1.0

features:
  pressure_levels:
    - 50
    - 100
    - 150
    - 200
    - 250
    - 300
    - 400
    - 500
    - 600
    - 700
    - 850
    - 925
    - 1000

  base:
    atmospheric:
      - geopotential
      - wind_x
      - wind_y
      - wind_z
      - specific_humidity
      - temperature
    surface:
      - wind_x_10m
      - wind_y_10m
      - 2m_temperature
      - mean_sea_level_pressure
      - surface_pressure
      - total_column_water
      - total_precipitation_6hr

  input:
    atmospheric: ${features.base.atmospheric}
    surface: ${features.base.surface}
    forcings:
      #[]
      - toa_incident_solar_radiation
      - sin_time_of_day
      - cos_time_of_day
      - sin_year_progress
      - cos_year_progress
    constants:
      - geopotential_at_surface
      - land_sea_mask
      - slope_of_sub_gridscale_orography
      - standard_deviation_of_orography
      - lon_spacing
      - latitude
      - longitude

  output:
    atmospheric: ${features.base.atmospheric}
    surface: ${features.base.surface}
<|MERGE_RESOLUTION|>--- conflicted
+++ resolved
@@ -1,14 +1,8 @@
 # Model architecture
 model:
-<<<<<<< HEAD
-  hidden_multiplier: 4             # Scale the hidden dimension with the number of input channels (hidden_dim = hidden_multiplier * num_input_channels)
-  forecast_steps: 6                # Number of autoregressive steps for forecasting
-  base_dt: 21600                   # 6 hours * 3600 seconds
-=======
   hidden_multiplier: 4             # Scale the dynamic inputs in hidden dimension with the number of input channels
   forecast_steps: 1                # Number of autoregressive steps
   base_dt: 21600                   # Data time resolution in seconds (6 hours * 3600 seconds)
->>>>>>> c94f172a
   checkpoint_path: null            # Path to model checkpoint for loading pre-trained weights
   num_substeps: 2                  # Number of time substeps
 
@@ -43,7 +37,7 @@
 training:
   max_epochs: 500                  # Maximum number of epochs the training is allowed
   gradient_clip_val: -1            # Gradient clipping value, set to -1 to disable
-  print_losses: false              # Manually print losses to screen (removes progress bar)
+  print_losses: true               # Manually print losses to screen (removes progress bar)
   log_every_n_steps: 50            # Write to log every n steps
 
   dataset:
@@ -57,39 +51,6 @@
   optimizer:
     lr: 1.0e-3                     # Learning rate (LR) for the optimizer
     weight_decay: 1.e-5            # Weight decay coefficient for regularization
-<<<<<<< HEAD
-    gradient_clip_val: -1          # Gradient clipping value, set to -1 to disable
-    max_epochs: 100                # Maximum number of epochs the training is allowed
-    print_losses: true             # Manually print losses to screen (removes progress bar)
-    log_every_n_steps: 50          # Write to log every n steps
-    early_stopping:
-      enabled: false               # Whether to use early stopping
-      patience: 8                  # Number of epochs with no improvement after which training will stop
-
-    loss_function:
-      delta_loss: 1                # Threshold parameter for loss
-
-    # Scheduler configuration - Choose ONE of the following scheduler types by
-    # commenting/uncommenting the appropriate section:
-
-    # 1. OneCycleLR
-    # scheduler:
-    #  type: "one_cycle"          # OneCycleLR scheduler
-    #  warmup_pct_start: 0.       # Percentage of training used for warmup phase
-    #  lr_div_factor: 1           # Initial learning rate = max_lr/lr_div_factor
-    #  lr_final_div: 100          # Final learning rate = initial_lr/lr_final_div_factor
-
-    # 2. ReduceLROnPlateau
-    scheduler:
-      type: "reduce_lr"            # ReduceLROnPlateau scheduler
-      factor: 0.75                 # Factor by which to reduce learning rate
-      patience: 3                  # Number of epochs with no improvement after which LR will be reduced
-      threshold: 1.e-4
-      threshold_mode: "rel"
-      min_lr: 1.e-7                # Lower bound on the learning rate
-  loss_function: "mse"            # mse or reversed_huber loss function
-  
-=======
     beta1: 0.9                     # Exponential decay rate for the first moment (gradient) estimates
     beta2: 0.95                    # Exponential decay rate for the second moment (squared gradient) estimates
 
@@ -123,7 +84,6 @@
   #   threshold_mode: "rel"
   #   min_lr: 1.e-7                # Lower bound on the learning rate
 
->>>>>>> c94f172a
   variable_loss_weights:
     atmospheric:
       wind_x: 1.0
