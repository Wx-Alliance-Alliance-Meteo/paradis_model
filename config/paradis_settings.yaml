# Model architecture
model:
  hidden_multiplier: 4             # Scale the dynamic inputs in hidden dimension with the number of input channels
  forecast_steps: 1                # Number of autoregressive steps
  base_dt: 21600                   # Data time resolution in seconds (6 hours * 3600 seconds)
  checkpoint_path: null            # Path to model checkpoint for loading pre-trained weights
  num_substeps: 2                  # Number of time substeps

# Input dataset
dataset:
  root_dir: /home/cap003/hall6/weatherbench_paradis/era5_5.625deg_13level/
  time_resolution: 6h              # Time between two consecutive samples

# Compute/hardware aspects
compute:
  num_devices: 1                   # Number of GPUS/CPU devices
  accelerator: gpu                 # CPU/GPU
  use_amp: true                    # Enable AMP (Automatic Mixed Precision)
  batch_size: 64                   # Number of samples per batch
  num_workers: 8                   # Number of parallel processes for data preloading
  compile: false                    # Whether to compile the model
  integrator: "fe"

# Ensemble training/forecasting
ensemble:
  enable: false                    # Enable ensemble forecasting (uses variational variant)
  beta: 0.01                       # Beta from beta-vae

# Forecast parameters
forecast:
  start_date: 2020-01-01           # Time to generate forecast from (YYYY-MM-DD) or (YYYY-MM-DDTHH:MM:SS)
  end_date: null                   # OPTIONAL, for validation purposes (YYYY-MM-DD) or null
  output_frequency: 2              # Store to file every output_frequency steps
  generate_plots: true             # Generate a plot for each time instance

# Training parameters
training:
  max_epochs: 500                  # Maximum number of epochs the training is allowed
  gradient_clip_val: -1            # Gradient clipping value, set to -1 to disable
  print_losses: true               # Manually print losses to screen (removes progress bar)
  log_every_n_steps: 50            # Write to log every n steps

  dataset:
    start_date: 2010-01-01         # Start date for the training dataset (YYYY-MM-DD)
    end_date: 2019-12-31           # End date for the training dataset (YYYY-MM-DD)

  validation_dataset:
    start_date: 2008-01-01         # Start date for the validation dataset (YYYY-MM-DD)
    end_date: 2009-12-31           # End date for the validation dataset (YYYY-MM-DD)

  optimizer:
    lr: 1.0e-3                     # Learning rate (LR) for the optimizer
    weight_decay: 1.e-5            # Weight decay coefficient for regularization
    beta1: 0.9                     # Exponential decay rate for the first moment (gradient) estimates
    beta2: 0.95                    # Exponential decay rate for the second moment (squared gradient) estimates

  early_stopping:
    enabled: false                 # Whether to use early stopping
    patience: 8                    # Number of epochs with no improvement after which training will stop

  loss_function:
    type: "mse"                    # mse or reversed_huber loss function
    delta_loss: 1.0                # Threshold parameter for huber loss

  checkpointing:
    enabled: true                  # Enable checkpointing

  # Scheduler configuration - Choose ONE of the following scheduler types by
  # commenting/uncommenting the appropriate section:

<<<<<<< HEAD
  # 1. OneCycleLR
  #scheduler:
    #  type: "one_cycle"              # OneCycleLR scheduler
    # warmup_pct_start: 0.           # Percentage of training used for warmup phase
    #lr_div_factor: 1               # Initial learning rate = max_lr/lr_div_factor
    #lr_final_div: 100              # Final learning rate = initial_lr/lr_final_div_factor

  # 2. ReduceLROnPlateau
  scheduler:
     type: "reduce_lr"            # ReduceLROnPlateau scheduler
     factor: 0.75                 # Factor by which to reduce learning rate
     patience: 3                  # Number of epochs with no improvement after which LR will be reduced
     threshold: 1.e-4
     threshold_mode: "rel"
     min_lr: 1.e-7                # Lower bound on the learning rate
=======
  scheduler:

    # 1. OneCycleLR
    one_cycle:
      enabled: false
      warmup_pct_start: 0.           # Percentage of training used for warmup phase
      lr_div_factor: 1               # Initial learning rate = max_lr/lr_div_factor
      lr_final_div: 100              # Final learning rate = initial_lr/lr_final_div_factor

    # 2. ReduceLROnPlateau
    reduce_lr:
      enabled: false
      factor: 0.75                   # Factor by which to reduce learning rate
      patience: 3                    # Number of epochs with no improvement after which LR will be reduced
      threshold: 1.e-4
      threshold_mode: "rel"
      min_lr: 1.e-7                  # Lower bound on the learning rate

    # 3. LambdaLR with initial warmup, steady learning rate and final cooldown
    wsd:
      enabled: false
      warmup_pct: 0.01
      decay_pct: 0.2
>>>>>>> d02d5717

  variable_loss_weights:
    atmospheric:
      wind_x: 1.0
      wind_y: 1.0
      wind_z: 1.0
      geopotential: 1.0
      specific_humidity: 1.0
      temperature: 1.0
    surface:
      wind_x_10m: 1.0
      wind_y_10m: 1.0
      2m_temperature: 1.0
      mean_sea_level_pressure: 1.0
      surface_pressure: 1.0
      total_column_water: 1.0
      total_precipitation_6hr: 1.0

features:
  pressure_levels:
    - 50
    - 100
    - 150
    - 200
    - 250
    - 300
    - 400
    - 500
    - 600
    - 700
    - 850
    - 925
    - 1000

  base:
    atmospheric:
      - geopotential
      - wind_x
      - wind_y
      - wind_z
      - specific_humidity
      - temperature
    surface:
      - wind_x_10m
      - wind_y_10m
      - 2m_temperature
      - mean_sea_level_pressure
      - surface_pressure
      - total_column_water
      - total_precipitation_6hr

  input:
    atmospheric: ${features.base.atmospheric}
    surface: ${features.base.surface}
    forcings:
      #[]
      - toa_incident_solar_radiation
      - sin_time_of_day
      - cos_time_of_day
      - sin_year_progress
      - cos_year_progress
    constants:
      - geopotential_at_surface
      - land_sea_mask
      - slope_of_sub_gridscale_orography
      - standard_deviation_of_orography
      - lon_spacing
      - latitude
      - longitude

  output:
    atmospheric: ${features.base.atmospheric}
    surface: ${features.base.surface}
<|MERGE_RESOLUTION|>--- conflicted
+++ resolved
@@ -20,6 +20,7 @@
   num_workers: 8                   # Number of parallel processes for data preloading
   compile: false                    # Whether to compile the model
   integrator: "fe"
+  operator_splitting: "lie"        #OS method 
 
 # Ensemble training/forecasting
 ensemble:
@@ -30,7 +31,7 @@
 forecast:
   start_date: 2020-01-01           # Time to generate forecast from (YYYY-MM-DD) or (YYYY-MM-DDTHH:MM:SS)
   end_date: null                   # OPTIONAL, for validation purposes (YYYY-MM-DD) or null
-  output_frequency: 2              # Store to file every output_frequency steps
+  output_frequency: 1              # Store to file every output_frequency steps
   generate_plots: true             # Generate a plot for each time instance
 
 # Training parameters
@@ -67,24 +68,6 @@
 
   # Scheduler configuration - Choose ONE of the following scheduler types by
   # commenting/uncommenting the appropriate section:
-
-<<<<<<< HEAD
-  # 1. OneCycleLR
-  #scheduler:
-    #  type: "one_cycle"              # OneCycleLR scheduler
-    # warmup_pct_start: 0.           # Percentage of training used for warmup phase
-    #lr_div_factor: 1               # Initial learning rate = max_lr/lr_div_factor
-    #lr_final_div: 100              # Final learning rate = initial_lr/lr_final_div_factor
-
-  # 2. ReduceLROnPlateau
-  scheduler:
-     type: "reduce_lr"            # ReduceLROnPlateau scheduler
-     factor: 0.75                 # Factor by which to reduce learning rate
-     patience: 3                  # Number of epochs with no improvement after which LR will be reduced
-     threshold: 1.e-4
-     threshold_mode: "rel"
-     min_lr: 1.e-7                # Lower bound on the learning rate
-=======
   scheduler:
 
     # 1. OneCycleLR
@@ -108,7 +91,6 @@
       enabled: false
       warmup_pct: 0.01
       decay_pct: 0.2
->>>>>>> d02d5717
 
   variable_loss_weights:
     atmospheric:
