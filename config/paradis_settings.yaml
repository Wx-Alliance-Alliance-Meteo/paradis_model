--- conflicted
+++ resolved
@@ -1,7 +1,7 @@
 # Model architecture
 model:
   hidden_multiplier: 4             # Scale the hidden dimension with the number of input channels (hidden_dim = hidden_multiplier * num_input_channels)
-  forecast_steps: 1                # Number of autoregressive steps for forecasting
+  forecast_steps: 6                # Number of autoregressive steps for forecasting
   base_dt: 21600                   # 6 hours * 3600 seconds
   checkpoint_path: null            # Path to model checkpoint for loading pre-trained weights
 
@@ -26,7 +26,7 @@
 
 # Forecast parameters
 forecast:
-  start_date: 2019-12-31           # Time to generate forecast from (YYYY-MM-DD) or (YYYY-MM-DDTHH:MM:SS)
+  start_date: 2020-01-01           # Time to generate forecast from (YYYY-MM-DD) or (YYYY-MM-DDTHH:MM:SS)
   end_date: null                   # OPTIONAL, for validation purposes (YYYY-MM-DD) or null
   output_frequency: 2              # Store to file every output_frequency steps
   generate_plots: true             # Generate a plot for each time instance
@@ -45,16 +45,11 @@
     lr: 1.0e-3                     # Learning rate (LR) for the optimizer
     weight_decay: 1.e-5            # Weight decay coefficient for regularization
     gradient_clip_val: -1          # Gradient clipping value, set to -1 to disable
-<<<<<<< HEAD
     max_epochs: 100                # Maximum number of epochs the training is allowed
     print_losses: true             # Manually print losses to screen (removes progress bar)
-=======
-    max_epochs: 500                # Maximum number of epochs the training is allowed
-    print_losses: false            # Manually print losses to screen (removes progress bar)
->>>>>>> 9cc1b289
     log_every_n_steps: 50          # Write to log every n steps
     early_stopping:
-      enabled: true                # Whether to use early stopping
+      enabled: false                # Whether to use early stopping
       patience: 8                  # Number of epochs with no improvement after which training will stop
 
     loss_function:
@@ -64,20 +59,20 @@
     # commenting/uncommenting the appropriate section:
 
     # 1. ReduceLROnPlateau
-#    scheduler:
-#      type: "reduce_lr"            # ReduceLROnPlateau scheduler
-#      factor: 0.75                 # Factor by which to reduce learning rate
-#      patience: 3                  # Number of epochs with no improvement after which LR will be reduced
-#      threshold: 1.e-4
-#      threshold_mode: "rel"
-#      min_lr: 1.e-7                # Lower bound on the learning rate
+    scheduler:
+      type: "reduce_lr"            # ReduceLROnPlateau scheduler
+      factor: 0.75                 # Factor by which to reduce learning rate
+      patience: 3                  # Number of epochs with no improvement after which LR will be reduced
+      threshold: 1.e-4
+      threshold_mode: "rel"
+      min_lr: 1.e-7                # Lower bound on the learning rate
 
     # 2. OneCycleLR
-    scheduler:
-      type: "one_cycle"          # OneCycleLR scheduler
-      warmup_pct_start: 0.       # Percentage of training used for warmup phase
-      lr_div_factor: 1           # Initial learning rate = max_lr/lr_div_factor
-      lr_final_div: 100          # Final learning rate = initial_lr/lr_final_div_factor
+    #    scheduler:
+    #  type: "one_cycle"          # OneCycleLR scheduler
+    #  warmup_pct_start: 0.       # Percentage of training used for warmup phase
+    #  lr_div_factor: 1           # Initial learning rate = max_lr/lr_div_factor
+    #  lr_final_div: 100          # Final learning rate = initial_lr/lr_final_div_factor
 
   variable_loss_weights:
     atmospheric:
@@ -133,6 +128,7 @@
     atmospheric: ${features.base.atmospheric}
     surface: ${features.base.surface}
     forcings:
+      #[]
       - toa_incident_solar_radiation
       - sin_time_of_day
       - cos_time_of_day
