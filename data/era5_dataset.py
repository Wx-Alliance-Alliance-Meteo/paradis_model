--- conflicted
+++ resolved
@@ -216,16 +216,14 @@
         ds_input = ds.sel(features=self.dyn_input_features)
         ds_output = ds.sel(features=self.dyn_output_features)
 
-<<<<<<< HEAD
         self.num_dyn_features_single = len(self.dyn_input_features)
 
         if self.concat_input:
             self.dyn_input_features *= 2
-=======
+
         if self.preload:
             ds_input = ds_input.compute()
             ds_output = ds_output.compute()
->>>>>>> 1ab429be
 
         # Fetch data
         self.ds_input = ds_input["data"]
