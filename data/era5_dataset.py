"""ERA5 dataset handling"""

import logging
import os
import re

import dask
import numpy
from omegaconf import DictConfig
import torch
import xarray

from data.forcings import time_forcings, toa_radiation


class ERA5Dataset(torch.utils.data.Dataset):
    """Prepare and process ERA5 dataset for Pytorch."""

    def __init__(
        self,
        root_dir: str,
        start_date: str,
        end_date: str,
        forecast_steps: int = 1,
        dtype=torch.float32,
        features_cfg: DictConfig = {},
    ) -> None:

        self.eps = 1e-12
        self.root_dir = root_dir
        self.forecast_steps = forecast_steps
        self.dtype = dtype
        self.num_common_features = 0
        self.forcing_inputs = features_cfg.input.forcings

        # Extract from the years in the range
        start_year = int(start_date.split("-")[0])
        end_year = int(end_date.split("-")[0])

        # Create list of files to open (avoids loading more than necessary)
        files = [
            os.path.join(root_dir, str(year))
            for year in range(start_year, end_year + 1)
        ]

        # Lazy open this dataset
        ds = xarray.open_mfdataset(
            files, chunks={"time": self.forecast_steps + 1}, engine="zarr"
        )

<<<<<<< HEAD
        # Lazy open statistics
        ds_stats = xr.open_dataset(os.path.join(self.root_dir, "stats"), engine="zarr")
=======
        # Add stats to data array
        ds_stats = xarray.open_dataset(
            os.path.join(self.root_dir, "stats"), engine="zarr"
        )
>>>>>>> c1b4ba72

        # Store them in main dataset for easier processing
        ds["mean"] = ds_stats["mean"]
        ds["std"] = ds_stats["std"]
<<<<<<< HEAD
        ds["max"] = ds_stats["max"]
        ds["min"] = ds_stats["min"]
        ds.attrs["toa_radiation_std"] = ds_stats.attrs["toa_radiation_std"]
        ds.attrs["toa_radiation_mean"] = ds_stats.attrs["toa_radiation_mean"]
=======

        # Store statistics for each variable (for use in forecast.py)
        self.var_stats = {}
        for i, feature in enumerate(ds_stats.features.values):
            self.var_stats[feature] = {
                "mean": float(ds_stats["mean"].values[i]),
                "std": float(ds_stats["std"].values[i]),
            }

        # Lazily pre-normalize atmospheric variables
        ds = (ds["data"] - ds["mean"]) / ds["std"]
>>>>>>> c1b4ba72

        # Filter data to time frame requested
        ds = ds.sel(time=slice(start_date, end_date))

        # Extract latitude and longitude to build the graph
        self.lat = ds.latitude.values
        self.lon = ds.longitude.values
        self.lat_size = len(self.lat)
        self.lon_size = len(self.lon)

        # The number of time instances in the dataset represents its length
        self.length = ds.time.size

        # Store the size of the grid (lat * lon)
        self.grid_size = ds.latitude.size * ds.longitude.size

        # Setup input and output features based on config
        input_atmospheric = [
            variable + f"_h{level}"
            for variable in features_cfg.input.atmospheric
            for level in features_cfg.pressure_levels
        ]

        output_atmospheric = [
            variable + f"_h{level}"
            for variable in features_cfg.output.atmospheric
            for level in features_cfg.pressure_levels
        ]

        # Update feature counts
        common_features = list(
            filter(
                lambda x: x in input_atmospheric + features_cfg["input"]["surface"],
                output_atmospheric + features_cfg["output"]["surface"],
            )
        )

        # Constant input variables
        ds_constants = xarray.open_dataset(
            os.path.join(root_dir, "constants"), engine="zarr"
        )

        # Normalize all static variables if desired
        for var in features_cfg.input.constants:
            ds_constants[var] = (
                ds_constants[var] - ds_constants[var].attrs["mean"]
            ) / ds_constants[var].attrs["std"]

        # Constant data will live in CPU memory
        stacked_data = torch.stack(
            [
                torch.from_numpy(ds_constants[var].data)
                for var in features_cfg.input.constants
            ],
            dim=0,
        ).to(self.dtype)

        # Make sure constant data has the right shape for multiple forecast steps
        self.constant_data = (
            stacked_data.permute(1, 2, 0)
            .reshape(self.lat_size, self.lon_size, -1)
            .unsqueeze(0)
            .expand(self.forecast_steps, -1, -1, -1)
        )

        # Order them so that common features are placed first
        self.dyn_input_features = common_features + list(
            set(input_atmospheric) - set(output_atmospheric)
        )

        self.dyn_output_features = common_features + list(
            set(output_atmospheric) - set(input_atmospheric)
        )

        # Pre-select the features in the right order
        ds_input = ds.sel(features=self.dyn_input_features)
        ds_output = ds.sel(features=self.dyn_output_features)

        # Fetch data
        self.ds_input = ds_input["data"]
        self.ds_output = ds_output["data"]

        # Get the indices to apply custom normalizations
        self._prepare_normalization(ds_input, ds_output)

        # Calculate the final number of input and output features after preparation
        self.num_in_features = (
            len(self.dyn_input_features)
            + self.constant_data.shape[-1]
            + len(self.forcing_inputs)
        )
        self.num_out_features = len(self.dyn_output_features)

        logging.info(
            "Dataset contains: %d input features, %d output features.",
            self.num_in_features,
            self.num_out_features,
        )

    def __len__(self):
        # Do not yield a value for the last time in the dataset since there
        # is no future data
        return self.length - self.forecast_steps

    def __getitem__(self, ind: int):
        # Extract values from the requested indices
        input_data = self.ds_input.isel(time=slice(ind, ind + self.forecast_steps))

        true_data = self.ds_output.isel(
            time=slice(ind + 1, ind + self.forecast_steps + 1)
        )

        # Load arrays into CPU memory
        input_data, true_data = dask.compute(input_data, true_data)

        # # Add checks for invalid values
        if numpy.isnan(input_data.data).any() or numpy.isnan(true_data.data).any():
            raise ValueError("NaN values detected in input/output data")

        # Convert to tensors - data comes in [time, lat, lon, features]
        x = torch.tensor(input_data.data, dtype=self.dtype)
        y = torch.tensor(true_data.data, dtype=self.dtype)

        # Apply normalizations
        self._apply_normalization(x, y)

        # Compute forcings
        forcings = self._compute_forcings(input_data)

        if forcings is not None:
            x = torch.cat([x, forcings], dim=-1)

        # Add constant data to input
        x = torch.cat([x, self.constant_data], dim=-1)

        # Permute to [time, channels, latitude, longitude] format
        x_grid = x.permute(0, 3, 1, 2)
        y_grid = y.permute(0, 3, 1, 2)

        return x_grid, y_grid

    def _prepare_normalization(self, ds_input, ds_output):
        """
        Prepare indices and statistics for normalization in a vectorized fashion.

        This method identifies indices for specific types of features
        (e.g., precipitation, humidity, and others) for both input and output
        datasets, converts them into PyTorch tensors, and retrieves
        mean and standard deviation values for z-score normalization.

        Parameters:
            ds_input: xarray.Dataset
                Input dataset containing mean and standard deviation values.
            ds_output: xarray.Dataset
                Output dataset containing mean and standard deviation values.
        """

        # Initialize lists to store indices for each feature type
        self.norm_precip_in = []
        self.norm_humidity_in = []
        self.norm_zscore_in = []

        self.norm_precip_out = []
        self.norm_humidity_out = []
        self.norm_zscore_out = []

        # Process dynamic input features
        for i, feature in enumerate(self.dyn_input_features):
            feature_name = re.sub(
                r"_h\d+$", "", feature
            )  # Remove height suffix (e.g., "_h10")
            if feature_name == "total_precipitation_6hr":
                self.norm_precip_in.append(i)
            elif feature_name == "specific_humidity":
                self.norm_humidity_in.append(i)
            else:
                self.norm_zscore_in.append(i)

        # Process dynamic output features
        for i, feature in enumerate(self.dyn_output_features):
            feature_name = re.sub(
                r"_h\d+$", "", feature
            )  # Remove height suffix (e.g., "_h10")
            if feature_name == "total_precipitation_6hr":
                self.norm_precip_out.append(i)
            elif feature_name == "specific_humidity":
                self.norm_humidity_out.append(i)
            else:
                self.norm_zscore_out.append(i)

        # Convert lists of indices to PyTorch tensors for efficient indexing
        self.norm_precip_in = torch.tensor(self.norm_precip_in, dtype=torch.long)
        self.norm_precip_out = torch.tensor(self.norm_precip_out, dtype=torch.long)
        self.norm_humidity_in = torch.tensor(self.norm_humidity_in, dtype=torch.long)
        self.norm_humidity_out = torch.tensor(self.norm_humidity_out, dtype=torch.long)
        self.norm_zscore_in = torch.tensor(self.norm_zscore_in, dtype=torch.long)
        self.norm_zscore_out = torch.tensor(self.norm_zscore_out, dtype=torch.long)

        # Retrieve mean and standard deviation values for z-score normalization
        self.input_mean = torch.tensor(ds_input["mean"].data, dtype=self.dtype)
        self.input_std = torch.tensor(ds_input["std"].data, dtype=self.dtype)
        self.input_max = torch.tensor(ds_input["max"].data, dtype=self.dtype)
        self.input_min = torch.tensor(ds_input["min"].data, dtype=self.dtype)

        self.output_mean = torch.tensor(ds_output["mean"].data, dtype=self.dtype)
        self.output_std = torch.tensor(ds_output["std"].data, dtype=self.dtype)
        self.output_max = torch.tensor(ds_output["max"].data, dtype=self.dtype)
        self.output_min = torch.tensor(ds_output["min"].data, dtype=self.dtype)

        # Keep only statistics of variables that require standard normalization
        self.input_mean = self.input_mean[self.norm_zscore_in]
        self.input_std = self.input_std[self.norm_zscore_in]
        self.output_mean = self.output_mean[self.norm_zscore_out]
        self.output_std = self.output_std[self.norm_zscore_out]

        # Prepare variables required in custom normalization

        # Maximum and minimum specific humidity in dataset
        self.q_max = torch.max(self.input_max[self.norm_humidity_in]).item()
        self.q_min = torch.min(self.input_min[self.norm_humidity_in]).item()
        self.q_min = max([self.q_min, self.eps])

        # Extract the toa_radiation mean and std
        self.toa_rad_std = ds_input.attrs["toa_radiation_std"]
        self.toa_rad_mean = ds_input.attrs["toa_radiation_mean"]

    def _apply_normalization(self, input_data, output_data):

        # Apply custom normalizations to input
        input_data[..., self.norm_precip_in] = self._normalize_precipitation(
            input_data[..., self.norm_precip_in]
        )
        input_data[..., self.norm_humidity_in] = self._normalize_humidity(
            input_data[..., self.norm_humidity_in]
        )

        # Apply custom normalizations to output
        output_data[..., self.norm_precip_out] = self._normalize_precipitation(
            output_data[..., self.norm_precip_out]
        )
        output_data[..., self.norm_humidity_out] = self._normalize_humidity(
            output_data[..., self.norm_humidity_out]
        )

        # Apply standard normalizations to input and output
        input_data[..., self.norm_zscore_in] = self._normalize_standard(
            input_data[..., self.norm_zscore_in],
            self.input_mean,
            self.input_std,
        )

        output_data[..., self.norm_zscore_out] = self._normalize_standard(
            output_data[..., self.norm_zscore_out], self.output_mean, self.output_std
        )

    def _compute_forcings(self, input_data):
        """Computes forcing paramters based in input_data array"""

        forcings_time_ds = time_forcings(input_data["time"].values)

        forcings = []
        for var in self.forcing_inputs:
            if var == "toa_incident_solar_radiation":
                toa_rad = toa_radiation(input_data["time"].values, self.lat, self.lon)
                toa_rad = torch.tensor(
                    (toa_rad - self.toa_rad_mean) / self.toa_rad_std,
                    dtype=self.dtype,
                )
                if len(toa_rad.shape) == 3:  # If time dimension is present
                    toa_rad = toa_rad.permute(1, 2, 0)
                toa_rad = toa_rad.reshape(
                    self.forecast_steps, self.lat_size, self.lon_size, 1
                )
                forcings.append(toa_rad)
            else:
                # Get the time forcings
                if var in forcings_time_ds:
                    var_ds = forcings_time_ds[var]
                    value = (
                        torch.tensor(var_ds.data, dtype=self.dtype)
                        .view(-1, 1, 1, 1)
                        .expand(self.forecast_steps, self.lat_size, self.lon_size, 1)
                    )
                    forcings.append(value)

        if len(forcings) > 0:
            return torch.cat(forcings, dim=-1)
        return

    def _normalize_standard(self, input_data, mean, std):
        return (input_data - mean) / std

    def _normalize_humidity(self, data: numpy.ndarray) -> numpy.ndarray:
        """Normalize specific humidity using physically-motivated logarithmic transform.

        This normalization accounts for the exponential variation of specific humidity
        with altitude, mapping values from ~10^-5 (upper atmosphere) to ~10^-2 (surface)
        onto a normalized range while preserving relative variations at all scales.

        Args:
            data: Specific humidity data in kg/kg
        Returns:
            Normalized specific humidity data
        """
        # Apply normalization
        q_norm = (numpy.log(data + self.eps) - numpy.log(self.q_min)) / (
            numpy.log(self.q_max) - numpy.log(self.q_min)
        )

        return q_norm

    def _denormalize_humidity(self, data: numpy.ndarray) -> numpy.ndarray:
        """Denormalize specific humidity data from normalized space back to kg/kg.

        Args:
            data: Normalized specific humidity data
        Returns:
            Specific humidity data in kg/kg
        """

        # Invert the normalization
        q = (
            numpy.exp(
                data * (numpy.log(self.q_max) - numpy.log(self.q_min))
                + numpy.log(self.q_min)
            )
            - self.eps
        )
        return q

    def _normalize_precipitation(self, data: numpy.ndarray) -> numpy.ndarray:
        """Normalize precipitation using logarithmic transform.

        Args:
            data: Precipitation data
        Returns:
            Normalized precipitation data
        """
        shift = 10
        return numpy.log(data + 1e-6) + shift

    def _denormalize_precipitation(self, data: numpy.ndarray) -> numpy.ndarray:
        """Denormalize precipitation data.

        Args:
            data: Normalized precipitation data
        Returns:
            Precipitation data in original scale
        """
        shift = 10
        return numpy.clip(numpy.exp(data) - 1e-6, a_min=0, a_max=None)


def split_dataset(dataset, train_ratio=0.8):
    """Split dataset into training and validation sets.

    Args:
        dataset: Dataset to split
        train_ratio: Fraction of data to use for training

    Returns:
        tuple: (train_dataset, val_dataset)
    """
    split_idx = int(len(dataset) * train_ratio)
    train_dataset = torch.utils.data.Subset(dataset, range(0, split_idx))
    val_dataset = torch.utils.data.Subset(dataset, range(split_idx, len(dataset)))
    return train_dataset, val_dataset<|MERGE_RESOLUTION|>--- conflicted
+++ resolved
@@ -48,26 +48,15 @@
             files, chunks={"time": self.forecast_steps + 1}, engine="zarr"
         )
 
-<<<<<<< HEAD
-        # Lazy open statistics
-        ds_stats = xr.open_dataset(os.path.join(self.root_dir, "stats"), engine="zarr")
-=======
         # Add stats to data array
         ds_stats = xarray.open_dataset(
             os.path.join(self.root_dir, "stats"), engine="zarr"
         )
->>>>>>> c1b4ba72
 
         # Store them in main dataset for easier processing
         ds["mean"] = ds_stats["mean"]
         ds["std"] = ds_stats["std"]
-<<<<<<< HEAD
         ds["max"] = ds_stats["max"]
-        ds["min"] = ds_stats["min"]
-        ds.attrs["toa_radiation_std"] = ds_stats.attrs["toa_radiation_std"]
-        ds.attrs["toa_radiation_mean"] = ds_stats.attrs["toa_radiation_mean"]
-=======
-
         # Store statistics for each variable (for use in forecast.py)
         self.var_stats = {}
         for i, feature in enumerate(ds_stats.features.values):
@@ -76,9 +65,9 @@
                 "std": float(ds_stats["std"].values[i]),
             }
 
-        # Lazily pre-normalize atmospheric variables
-        ds = (ds["data"] - ds["mean"]) / ds["std"]
->>>>>>> c1b4ba72
+        ds["min"] = ds_stats["min"]
+        ds.attrs["toa_radiation_std"] = ds_stats.attrs["toa_radiation_std"]
+        ds.attrs["toa_radiation_mean"] = ds_stats.attrs["toa_radiation_mean"]
 
         # Filter data to time frame requested
         ds = ds.sel(time=slice(start_date, end_date))
