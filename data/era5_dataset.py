"""ERA5 dataset handling"""

from datetime import datetime, timedelta
import os
import re

import dask
import numpy
from omegaconf import DictConfig
import torch
import xarray


from data.forcings import time_forcings, toa_radiation
from utils.normalization import (
    normalize_standard,
    normalize_humidity,
    normalize_precipitation,
)


class ERA5Dataset(torch.utils.data.Dataset):
    """Prepare and process ERA5 dataset for Pytorch."""

    def __init__(
        self,
        root_dir: str,
        start_date: str,
        end_date: str,
        forecast_steps: int = 1,
        dtype=torch.float32,
        cfg: DictConfig = {},
    ) -> None:

        self.cfg = cfg
        features_cfg = cfg.features
        self.eps = 1e-12
        self.root_dir = root_dir
        self.forecast_steps = forecast_steps
        self.dtype = dtype
        self.forcing_inputs = features_cfg.input.forcings

        # Lazy open this dataset
        ds = xarray.open_mfdataset(
            os.path.join(root_dir, "*"),
            chunks={"time": self.forecast_steps + 1},
            engine="zarr",
        )

        # Add stats to data array
        ds_stats = xarray.open_dataset(
            os.path.join(self.root_dir, "stats"), engine="zarr"
        )

        # Store them in main dataset for easier processing
        ds["mean"] = ds_stats["mean"]
        ds["std"] = ds_stats["std"]
        ds["max"] = ds_stats["max"]
        # Store statistics for each variable (for use in forecast.py)
        self.var_stats = {}
        for i, feature in enumerate(ds_stats.features.values):
            self.var_stats[feature] = {
                "mean": float(ds_stats["mean"].values[i]),
                "std": float(ds_stats["std"].values[i]),
            }

        ds["min"] = ds_stats["min"]
        ds.attrs["toa_radiation_std"] = ds_stats.attrs["toa_radiation_std"]
        ds.attrs["toa_radiation_mean"] = ds_stats.attrs["toa_radiation_mean"]

        # Make sure start date and end_date provide the time, othersize asume 0Z and 24Z respectively
        if "T" not in start_date:
            start_date += "T00:00:00"

        # Add the number of forecast steps to the range of dates
        time_resolution = int(cfg.dataset.time_resolution[:-1])

        # Get the number of additional time instances needed in data for autoregression
        hours = time_resolution * (self.forecast_steps)
        time_delta = timedelta(hours=hours)
<<<<<<< HEAD
        
=======
        time_delta = numpy.timedelta64(int(time_delta.total_seconds()), 's')

>>>>>>> c94f172a
        # Convert end_date to a datetime object and adjust end date
        if end_date is not None:

            if "T" not in end_date:
                end_date += "T23:59:59"

            end_date_dt = numpy.datetime64(end_date)
            adjusted_end_date = end_date_dt + time_delta
        else:
            start_date_dt = numpy.datetime64(start_date)
            adjusted_end_date = start_date_dt + time_delta

        # Select the time range needed to process this dataset
        ds = ds.sel(time=slice(start_date, adjusted_end_date))
        
        # Select data that are $time_resolution hr apart 
        ds_time_skip = time_resolution//6
        ds = ds.isel(time=slice(None, None, ds_time_skip))

        # Extract latitude and longitude to build the graph
        self.lat = torch.from_numpy(ds.latitude.values)
        self.lon = torch.from_numpy(ds.longitude.values)
        self.lat_size = len(self.lat)
        self.lon_size = len(self.lon)
        self.pressure_levels = features_cfg.pressure_levels

        # The number of time instances in the dataset represents its length
        self.time = ds.time.values
        self.length = ds.time.size

        # Store the size of the grid (lat * lon)
        self.grid_size = ds.latitude.size * ds.longitude.size

        # Setup input and output features based on config
        input_atmospheric = [
            variable + f"_h{level}"
            for variable in features_cfg.input.atmospheric
            for level in features_cfg.pressure_levels
        ]

        output_atmospheric = [
            variable + f"_h{level}"
            for variable in features_cfg.output.atmospheric
            for level in features_cfg.pressure_levels
        ]

        # Update feature counts
        common_features = list(
            filter(
                lambda x: x in input_atmospheric + features_cfg["input"]["surface"],
                output_atmospheric + features_cfg["output"]["surface"],
            )
        )

        self.num_common_features = len(common_features)

        # Constant input variables
        ds_constants = xarray.open_dataset(
            os.path.join(root_dir, "constants"), engine="zarr"
        )

        # Convert lat/lon to radians
        lat_rad = torch.deg2rad(self.lat).to(self.dtype)
        lon_rad = torch.deg2rad(self.lon).to(self.dtype)
        self.lat_rad_grid, self.lon_rad_grid = torch.meshgrid(
            lat_rad, lon_rad, indexing="ij"
        )

        # Use zscore to normalize the following variables
        normalize_const_vars = {
            "geopotential_at_surface",
            "slope_of_sub_gridscale_orography",
            "standard_deviation_of_orography",
        }

        # Extract pre-processed constants that require normalization
        pre_constants = []
        for var in features_cfg.input.constants:

            # Normalize constants and keep in memory
            if var in normalize_const_vars:
                array = (
                    torch.from_numpy(ds_constants[var].data)
                    - ds_constants[var].attrs["mean"]
                ) / ds_constants[var].attrs["std"]

                pre_constants.append(array)

        # Get land-sea mask (no normalization needed)
        pre_constants.append(
            torch.from_numpy(ds_constants["land_sea_mask"].data).to(self.dtype)
        )

        # Include the distance variation of two longitude points along the latitude direction
        self._compute_geometric_constants()

        post_constants = []
        for feature in ["lon_spacing", "latitude", "longitude"]:
            if feature in features_cfg.input.constants:
                if feature == "lon_spacing":
                    post_constants.append(self.d_lon_inv)
                if feature == "latitude":
                    post_constants.append(self.lat_rad_grid)
                if feature == "longitude":
                    post_constants.append(self.lon_rad_grid)

        # Stack all constant features together
        self.constant_data = (
            torch.stack([*pre_constants, *post_constants])
            .permute(1, 2, 0)
            .reshape(self.lat_size, self.lon_size, -1)
            .unsqueeze(0)
            .expand(self.forecast_steps, -1, -1, -1)
        )

        # Store these for access in forecaster
        self.ds_constants = ds_constants

        # Order them so that common features are placed first
        self.dyn_input_features = common_features + list(
            set(input_atmospheric) - set(output_atmospheric)
        )

        self.dyn_output_features = common_features + list(
            set(output_atmospheric) - set(input_atmospheric)
        )

        # Pre-select the features in the right order
        ds_input = ds.sel(features=self.dyn_input_features)
        ds_output = ds.sel(features=self.dyn_output_features)

        # Fetch data
        self.ds_input = ds_input["data"]
        self.ds_output = ds_output["data"]

        # Get the indices to apply custom normalizations
        self._prepare_normalization(ds_input, ds_output)

        # Calculate the final number of input and output features after preparation
        self.num_in_features = (
            len(self.dyn_input_features)
            + self.constant_data.shape[-1]
            + len(self.forcing_inputs)
        )

        self.num_out_features = len(self.dyn_output_features)

        # Determine the learned velocity indices
        num_pressure_levels = len(features_cfg.pressure_levels)
        pressure_level_inds = [i for i in range(num_pressure_levels)]
        vel_ind = []
        sur_vel_ind = num_pressure_levels
        input_feature_names = []

        # Clean up features to retain order and remain unique
        for i, feature in enumerate(self.dyn_input_features):
            feature_name = re.sub(
                r"_h\d+$", "", feature
            )  # Remove height suffix (e.g., "_h10")
            if feature_name not in input_feature_names:
                input_feature_names.append(feature_name)

        for i, feature in enumerate(input_feature_names):
            if feature in features_cfg.input.atmospheric:
                vel_ind.extend(pressure_level_inds)
            elif feature in features_cfg.input.surface:
                vel_ind.append(sur_vel_ind)
                sur_vel_ind += 1

        self.vel_ind = torch.tensor(vel_ind)

        # Ensure dataset configuration is well-aligned with requirements
        self._run_dataset_checks()

    def __len__(self):
        # Do not yield a value for the last time in the dataset since there
        # is no future data
        return self.length - self.forecast_steps

    def __getitem__(self, ind: int):

        # Extract values from the requested indices
        input_data = self.ds_input.isel(time=slice(ind, ind + self.forecast_steps))

        true_data = self.ds_output.isel(
            time=slice(ind + 1, ind + self.forecast_steps + 1)
        )

        # Load arrays into CPU memory
        input_data, true_data = dask.compute(input_data, true_data)

        # # Add checks for invalid values
        if numpy.isnan(input_data.data).any() or numpy.isnan(true_data.data).any():
            raise ValueError("NaN values detected in input/output data")

        # Convert to tensors - data comes in [time, lat, lon, features]
        x = torch.tensor(input_data.data, dtype=self.dtype)
        y = torch.tensor(true_data.data, dtype=self.dtype)

        # Apply normalizations
        self._apply_normalization(x, y)

        # Compute forcings
        forcings = self._compute_forcings(input_data)

        if forcings is not None:
            x = torch.cat([x, forcings], dim=-1)

        # Add constant data to input
        x = torch.cat([x, self.constant_data], dim=-1)

        # Permute to [time, channels, latitude, longitude] format
        x_grid = x.permute(0, 3, 1, 2)
        y_grid = y.permute(0, 3, 1, 2)

        return x_grid, y_grid

    def _run_dataset_checks(self):
        # Check if grid includes poles
        has_poles = torch.any(
            torch.isclose(
                torch.abs(self.lat_rad_grid),
                torch.tensor(torch.pi, dtype=self.lat_rad_grid.dtype),
            )
        )
        assert not has_poles, "Grid with poles unsupported!"

        # Make sure latitude and longitude are in input file
        assert (
            self.cfg.features.input.constants[-2] == "latitude"
        ), "Latitude must be the second-to-last feature in constants!"

        assert (
            self.cfg.features.input.constants[-1] == "longitude"
        ), "Latitude must be the last feature in constants!"

    def _prepare_normalization(self, ds_input, ds_output):
        """
        Prepare indices and statistics for normalization in a vectorized fashion.

        This method identifies indices for specific types of features
        (e.g., precipitation, humidity, and others) for both input and output
        datasets, converts them into PyTorch tensors, and retrieves
        mean and standard deviation values for z-score normalization.

        Parameters:
            ds_input: xarray.Dataset
                Input dataset containing mean and standard deviation values.
            ds_output: xarray.Dataset
                Output dataset containing mean and standard deviation values.
        """

        # Initialize lists to store indices for each feature type
        self.norm_precip_in = []
        self.norm_humidity_in = []
        self.norm_zscore_in = []

        self.norm_precip_out = []
        self.norm_humidity_out = []
        self.norm_zscore_out = []

        # Process dynamic input features
        for i, feature in enumerate(self.dyn_input_features):
            feature_name = re.sub(
                r"_h\d+$", "", feature
            )  # Remove height suffix (e.g., "_h10")
            if feature_name == "total_precipitation_6hr":
                self.norm_precip_in.append(i)
            elif feature_name == "specific_humidity":
                self.norm_humidity_in.append(i)
            else:
                self.norm_zscore_in.append(i)

        # Process dynamic output features
        for i, feature in enumerate(self.dyn_output_features):
            feature_name = re.sub(
                r"_h\d+$", "", feature
            )  # Remove height suffix (e.g., "_h10")
            if feature_name == "total_precipitation_6hr":
                self.norm_precip_out.append(i)
            elif feature_name == "specific_humidity":
                self.norm_humidity_out.append(i)
            else:
                self.norm_zscore_out.append(i)

        # Convert lists of indices to PyTorch tensors for efficient indexing
        self.norm_precip_in = torch.tensor(self.norm_precip_in, dtype=torch.long)
        self.norm_precip_out = torch.tensor(self.norm_precip_out, dtype=torch.long)
        self.norm_humidity_in = torch.tensor(self.norm_humidity_in, dtype=torch.long)
        self.norm_humidity_out = torch.tensor(self.norm_humidity_out, dtype=torch.long)
        self.norm_zscore_in = torch.tensor(self.norm_zscore_in, dtype=torch.long)
        self.norm_zscore_out = torch.tensor(self.norm_zscore_out, dtype=torch.long)

        # Retrieve mean and standard deviation values for z-score normalization
        self.input_mean = torch.tensor(ds_input["mean"].data, dtype=self.dtype)
        self.input_std = torch.tensor(ds_input["std"].data, dtype=self.dtype)
        self.input_max = torch.tensor(ds_input["max"].data, dtype=self.dtype)
        self.input_min = torch.tensor(ds_input["min"].data, dtype=self.dtype)

        self.output_mean = torch.tensor(ds_output["mean"].data, dtype=self.dtype)
        self.output_std = torch.tensor(ds_output["std"].data, dtype=self.dtype)
        self.output_max = torch.tensor(ds_output["max"].data, dtype=self.dtype)
        self.output_min = torch.tensor(ds_output["min"].data, dtype=self.dtype)

        # Keep only statistics of variables that require standard normalization
        self.input_mean = self.input_mean[self.norm_zscore_in]
        self.input_std = self.input_std[self.norm_zscore_in]
        self.output_mean = self.output_mean[self.norm_zscore_out]
        self.output_std = self.output_std[self.norm_zscore_out]

        # Prepare variables required in custom normalization

        # Maximum and minimum specific humidity in dataset
        self.q_max = torch.max(self.input_max[self.norm_humidity_in]).detach()
        self.q_min = torch.min(self.input_min[self.norm_humidity_in]).detach()

        if self.q_min < self.eps:
            self.q_min = torch.tensor(self.eps).detach()

        # Extract the toa_radiation mean and std
        self.toa_rad_std = ds_input.attrs["toa_radiation_std"]
        self.toa_rad_mean = ds_input.attrs["toa_radiation_mean"]

    def _apply_normalization(self, input_data, output_data):

        # Apply custom normalizations to input
        input_data[..., self.norm_precip_in] = normalize_precipitation(
            input_data[..., self.norm_precip_in]
        )
        input_data[..., self.norm_humidity_in] = normalize_humidity(
            input_data[..., self.norm_humidity_in], self.q_min, self.q_max, self.eps
        )

        # Apply custom normalizations to output
        output_data[..., self.norm_precip_out] = normalize_precipitation(
            output_data[..., self.norm_precip_out]
        )
        output_data[..., self.norm_humidity_out] = normalize_humidity(
            output_data[..., self.norm_humidity_out], self.q_min, self.q_max, self.eps
        )

        # Apply standard normalizations to input and output
        input_data[..., self.norm_zscore_in] = normalize_standard(
            input_data[..., self.norm_zscore_in],
            self.input_mean,
            self.input_std,
        )

        output_data[..., self.norm_zscore_out] = normalize_standard(
            output_data[..., self.norm_zscore_out], self.output_mean, self.output_std
        )

    def _compute_forcings(self, input_data):
        """Computes forcing paramters based in input_data array"""

        forcings_time_ds = time_forcings(input_data["time"].values)

        forcings = []
        for var in self.forcing_inputs:
            if var == "toa_incident_solar_radiation":
                toa_rad = toa_radiation(input_data["time"].values, self.lat, self.lon)

                toa_rad = torch.tensor(
                    (toa_rad - self.toa_rad_mean) / self.toa_rad_std,
                    dtype=self.dtype,
                ).unsqueeze(-1)

                forcings.append(toa_rad)
            else:
                # Get the time forcings
                if var in forcings_time_ds:
                    var_ds = forcings_time_ds[var]
                    value = (
                        torch.tensor(var_ds.data, dtype=self.dtype)
                        .view(-1, 1, 1, 1)
                        .expand(self.forecast_steps, self.lat_size, self.lon_size, 1)
                    )
                    forcings.append(value)

        if len(forcings) > 0:
            return torch.cat(forcings, dim=-1)
        return

    def _compute_geometric_constants(self):
        # Approximate distances using Haversine formula
        # This can be later improved for better approximation close to the poles
        R = 6371  # Average earth radius in km

        # Compute distance between latitude points
        dlon = torch.diff(self.lon)[0]
        distance_lon_inv = 1.0 / (
            2
            * torch.arcsin(torch.cos(self.lat_rad_grid) ** 2 * torch.sin(dlon / 2))
            * R
        )

        # Normalize using z-score
        distance_lon_mean = torch.mean(distance_lon_inv)
        distance_lon_std = torch.std(distance_lon_inv)
        self.d_lon_inv = (distance_lon_inv - distance_lon_mean) / distance_lon_std<|MERGE_RESOLUTION|>--- conflicted
+++ resolved
@@ -78,12 +78,8 @@
         # Get the number of additional time instances needed in data for autoregression
         hours = time_resolution * (self.forecast_steps)
         time_delta = timedelta(hours=hours)
-<<<<<<< HEAD
-        
-=======
         time_delta = numpy.timedelta64(int(time_delta.total_seconds()), 's')
 
->>>>>>> c94f172a
         # Convert end_date to a datetime object and adjust end date
         if end_date is not None:
 
